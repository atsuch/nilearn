--- conflicted
+++ resolved
@@ -80,11 +80,7 @@
 
    introduction.rst
    haxby_decoding.rst
-<<<<<<< HEAD
-   datasets/nyu.rst
-=======
    ward_clustering.rst
->>>>>>> aa9b8d72
    auto_examples/index
 
 
